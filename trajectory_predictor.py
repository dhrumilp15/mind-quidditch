<<<<<<< HEAD
import cv2
import numpy as np
from ball_classifier import BallClassifier
import argparse
import matplotlib.pyplot as plt
from mpl_toolkits.mplot3d import Axes3D
import json
import logging
import os
import time
from time import sleep
from utils import screenDebug
from calibrate import calibrate_camera

# fig = plt.figure()
# ax = Axes3D(fig)
# ax.elev = 30
# ax.azim = 45
# ax.set_xlabel('x')
# ax.set_ylabel('y')
# ax.set_zlabel('z')
# plt.ion()


class TrajectoryPredictor(object):
    '''Predicts the trajectory of a ball identified by the BallClassifier

    Predicts the trajectory ball by predicting its intial position and velocity.
    Note that the trajectory predictor uses x as left-right, y as up-down, and z as depth. This is why the y-value is -9.8

    Attributes:
        self.pos_history: An ndarry of the record of position measurements.
        self.timestamps: An ndarray of the record of time measurements.
        self.position: An ndarray of the current position of the drone.
        self.rvec: An ndarray of the current rotation vector of the drone.

        self.a: The world acceleration.
        self.camera_matrix: The camera matrix acquired from calibration images.
        self.dist: An ndarray of the distortion coeffs
        self.BC: A BallClassifier object to identify the ball's camera coords.
        self.vs: A VideoCapture object from which to pull frames.
    '''

    def __init__(self, args):
        '''Inits TrajectoryPredictor with important information'''
        self.pos_history = np.array([], dtype=np.float32)
        self.timestamps = []
        self.position = np.array([0, 0, 0], dtype=np.float32)
        self.rvec = np.array([0, 0, 0], dtype=np.float32)

        # Assume acceleration is uniform and is Earth's gravitational constant
        # (We're on Earth friends... or are we?)
        self.a = np.array([0, -9.8, 0], dtype=np.float32)
        self.camera_matrix, self.dist = calibrate_camera()
        self.BC = BallClassifier(args)
        if args.get("video", False):
            self.vs = cv2.VideoCapture(args["video"])
        else:
            self.vs = cv2.VideoCapture(0, cv2.CAP_DSHOW)
            self.vs.set(cv2.CAP_PROP_FRAME_HEIGHT, 360)
            self.vs.set(cv2.CAP_PROP_FRAME_WIDTH, 640)

    def get_dist(self, radius) -> float:
        '''Gets the distance (in mm) from the object to the camera

        Calculates the distance in mm from the object to the camera using a reference height
        of the ping pong ball (19.939 mm) and the average focal length

        Args:
            radius: The radius (in px) of the ball

        Returns:
            The distance (in mm) from the object to the camera
        '''
        focal_length = np.average(
            [self.camera_matrix[0, 0], self.camera_matrix[1, 1]])  # focal length in px
        h_world = 19.939
        dist = focal_length * h_world / radius
        logging.info(f'Estimated Distance: {dist}')
        return dist

    def find_ball_global_position(self, points, dist) -> np.array:
        '''Calculates the global position of given points knowing their depth.

        Args:
            points: An Nx2 ndarray of points as they appear in the camera screen
            dist: A scalar distance of an object from a camera

        Returns:
            A Nx3 ndarray of global positions
        '''
        f_x = self.camera_matrix[0, 0]
        f_y = self.camera_matrix[1, 1]
        c_x = self.camera_matrix[0, 2]
        c_y = self.camera_matrix[1, 2]

        res = np.array([])
        for index, point in enumerate(points):
            A = ((point[0] - c_x) / f_x)
            B = ((point[1] - c_y) / f_y)
            Z = np.sqrt(dist[index]**2 / (A**2 + B**2 + 1))
            position = np.array([A*Z, B*Z, Z], dtype=np.float32)
            if len(res) == 0:
                res = position
            else:
                res = np.vstack((res, position))
        return res

    def find_initial_conditions(self, path, timestamps):
        '''Calculates the initial position and velocity of the ball

        Calculates the initial position and velocity of the ball from timestamps and the path.
        The number of timestamps must be equal to the number of ball position measurements.

        Args:
            path: An Nx3 ndarray of positions of the ball
            timestamps: A 1xN ndarray of timestamps

        Returns:
            A tuple containing the initial position and initial velocity in that order. 
        '''
        finals = np.array([], dtype=np.float32)
        fig, (ax, ax1, ax2) = plt.subplots(1, 3)
        # print(path)

        X_coeffs = np.polyfit(timestamps, path[:, 0], 1)
        Y_coeffs = np.polyfit(timestamps, path[:, 1], 2)
        Z_coeffs = np.polyfit(timestamps, path[:, 2], 1)

        p_0 = np.array([X_coeffs[-1], Y_coeffs[-1],
                        Z_coeffs[-1]], dtype=np.float32)
        p_1 = np.array([
            np.polyval(X_coeffs, timestamps[1]),
            np.polyval(Y_coeffs, timestamps[1]),
            np.polyval(Z_coeffs, timestamps[1]),
        ])

        v_0 = (p_1 - p_0) / timestamps[1] - 0.5*self.a * timestamps[1]
        return p_0, v_0

    def find_interception_point(self, p_0, v_0):
        '''Finds the point where the ball will be closest to the drone's current position.

        Finds the point that will take the longest to achieve to give
        the drone ample opportunity to catch the ball.

        Args:
            p_0: The initial position of the ball
            v_0: The initial velocity of the ball

        Returns:
            The interception point as a single 1x3 ndarray
        '''
        t_roots = np.roots([0.5*self.a, v_0, p_0 - self.position])
        t = max(t_roots)
        return np.polyval([0.5*self.a, v_0, p_0], t)

    def main(self):
        while True:
            ret, frame = self.vs.read()
            self.timestamps.append(time.time())
            if not ret:
                break
            new_camera_matrix, roi = cv2.getOptimalNewCameraMatrix(
                self.camera_matrix, self.dist, (frame.shape[1], frame.shape[0]), 1, (frame.shape[1], frame.shape[0]))
            # Undistort the frame before computing any measurements
            frame = cv2.undistort(src=frame, cameraMatrix=self.camera_matrix,
                                  distCoeffs=self.dist, newCameraMatrix=new_camera_matrix)
            frame = cv2.bilateralFilter(frame, 5, 100, 100)
            center, radius = self.BC.find_center_and_radius(frame)

            if center is not None and radius is not None:
                dist_hat = self.get_dist(radius)  # Predicted distance
                p_t = self.find_ball_global_position([center], dist_hat)
                if len(self.pos_history) > 1:
                    v_t = (p_t - self.pos_history[-1]) / \
                        time.time() - self.timestamps[-1]
                pos = center[0] - self.camera_matrix[0,
                                                     2], center[1] - self.camera_matrix[1, 2]
                print(f"2D POS: {pos}")
                print(f"3D POS: {p_t}\n")

                cv2.circle(img=frame, center=center, radius=int(
                    radius), color=(0, 255, 0), thickness=2)
                cv2.circle(img=frame, center=center, radius=2,
                           color=(255, 0, 0), thickness=2)

                screenDebug(
                    frame, f"radius: {radius:.4f} px", f"Distance:{self.get_dist(radius):.4f} mm")

                if len(self.pos_history) == 0:
                    self.pos_history = np.array([p_t])
                else:
                    self.pos_history = np.vstack((self.pos_history, p_t))
                logging.info(self.pos_history)

                if len(self.pos_history) > 1:
                    p_0, v_0 = self.find_initial_conditions(
                        self.pos_history, self.timestamps)
                    interception = self.find_interception_point(p_0, v_0)

                # ax.scatter3D(xs = self.pos_history[-1][0], ys = self.pos_history[-1][1], zs = self.pos_history[-1][2])
                # fig.canvas.draw()
                # plt.show()
            cv2.imshow('frame', frame)

            if cv2.waitKey(1) & 0xFF == ord('q'):
                break


def configure_args():
    ap = argparse.ArgumentParser()
    ap.add_argument("-v", "--video",
                    help="path to the (optional) video file", default=None)
    ap.add_argument("-b", "--buffer", type=int,
                    default=64, help="max buffer size")
    return vars(ap.parse_args())


if __name__ == "__main__":
    args = configure_args()
    tp = TrajectoryPredictor(args)
    tp.main()
=======
import cv2
import numpy as np
from ball_classifier import BallClassifier
import argparse
import matplotlib.pyplot as plt
from mpl_toolkits.mplot3d import Axes3D
import json
import logging
import os
import time
from time import sleep
from utils import screenDebug
from calibrate import calibrate_camera

# fig = plt.figure()
# ax = Axes3D(fig)
# ax.elev = 30
# ax.azim = 45
# ax.set_xlabel('x')
# ax.set_ylabel('y')
# ax.set_zlabel('z')
# plt.ion()

class TrajectoryPredictor(object):
    '''Predicts the trajectory of a ball identified by the BallClassifier
    
    Predicts the trajectory ball by predicting its intial position and velocity.
    All attributes are ndarrays unless otherwise noted.

    Attributes:
        self.pos_history: The record of position measurements.
        self.timestamps: The record of time measurements.
        self.position: The current position of the drone.
        self.position: The current rotation vector of the drone.

        self.a: The world acceleration. Note that the trajectory predictor uses
                x as left-right, y as up-down, and z as depth. This is why the y-value is -9.8
        self.camera_matrix: The camera matrix acquired from calibration images.
        self.dist: The matrix of distortion coefficients from calibration images.
        self.BC: The BallClassifier object used to identify where the ball is in the image.
        self.vs: The VideoCapture object to be analyzed
    '''
    
    def __init__(self, args):
        self.pos_history = np.array([],dtype=np.float32)
        self.timestamps = []
        self.position = np.array([0,0,0], dtype=np.float32)
        self.rvec = np.array([0,0,0], dtype=np.float32)

        # Assume acceleration is uniform and is Earth's gravitational constant (We're on Earth friends... or are we?)
        self.a = np.array([0,-9.8,0], dtype=np.float32)
        self.camera_matrix, self.dist = calibrate_camera()

        # Assume acceleration is uniform and is Earth's gravitational constant (We're on Earth friends... or are we?)
        self.a = np.array([0,-9.8,0], dtype=np.float32)
        self.camera_matrix, self.dist = calibrate_camera()
        # fovx, fovy, self.fL, self.pP, aR = cv2.calibrationMatrixValues(self.camera_matrix, (640, 360), 1, 1)
        self.BC = BallClassifier(args)
        if args.get("video", False):
            self.vs = cv2.VideoCapture(args["video"])
        else:
            self.vs = cv2.VideoCapture(0, cv2.CAP_DSHOW)
            self.vs.set(cv2.CAP_PROP_FRAME_HEIGHT, 360)
            self.vs.set(cv2.CAP_PROP_FRAME_WIDTH, 640)

    def get_dist(self, radius) -> float:
        '''Gets the distance (in mm) from the object to the camera
            
        Calculates the distance in mm from the object to the camera using a reference height
        of the ping pong ball (19.939 mm) and the average focal length

        Args:
            radius: The radius (in px) of the ball
        
        Returns:
            The distance (in mm) from the object to the camera
        '''
        focal_length = np.average([self.camera_matrix[0, 0], self.camera_matrix[1, 1]]) # focal length in px
        h_world = 19.939
        dist = focal_length * h_world / radius
        logging.info(f'Estimated Distance: {dist}')
        return dist

    def find_ball_global_position(self, points, dist) -> np.array:
        '''Calculates the global position of given points knowing their depth.
        
        Args:
            points: An Nx2 ndarray of points as they appear in the camera screen
            dist: A scalar distance of an object from a camera
        
        Returns:
            A Nx3 ndarray of global positions
        '''
        f_x = self.camera_matrix[0, 0]
        f_y = self.camera_matrix[1, 1]
        c_x = self.camera_matrix[0, 2]
        c_y = self.camera_matrix[1, 2]
        
        res = np.array([])
        for index, point in enumerate(points):
            A = ((point[0] - c_x) / f_x)
            B = ((point[1] - c_y) / f_y)
            Z = np.sqrt(dist[index]**2 / (A**2 + B**2 + 1))
            position = np.array([A*Z, B*Z, Z], dtype=np.float32)
            if len(res) == 0:
                res = position
            else:
                res = np.vstack((res,position))
        return res
    
    def find_initial_conditions(self, path, timestamps):
        '''Calculates the initial position and velocity of the ball
        
        Calculates the initial position and velocity of the ball from timestamps and the path.
        The number of timestamps must be equal to the number of ball position measurements.
        
        Args:
            path: An Nx3 ndarray of positions of the ball
            timestamps: A 1xN ndarray of timestamps

        Returns:
            A tuple containing the initial position and initial velocity in that order. 
        '''
        finals = np.array([], dtype=np.float32)
        fig, (ax, ax1, ax2) = plt.subplots(1, 3)
        # print(path)
        
        X_coeffs = np.polyfit(timestamps, path[:,0], 1)
        Y_coeffs = np.polyfit(timestamps, path[:,1], 2)
        Z_coeffs = np.polyfit(timestamps, path[:,2], 1)
        
        p_0 = np.array([X_coeffs[-1], Y_coeffs[-1], Z_coeffs[-1]], dtype=np.float32)
        p_1 = np.array([
            np.polyval(X_coeffs, timestamps[1]),
            np.polyval(Y_coeffs, timestamps[1]),
            np.polyval(Z_coeffs, timestamps[1]),
        ])
        
        v_0 = (p_1 - p_0) / timestamps[1] - 0.5*self.a * timestamps[1]
        return p_0, v_0

    def find_interception_point(self, p_0, v_0):
        '''Finds the point where the ball will be closest to the drone's current position.

        Finds the point that will take the longest to achieve to give
        the drone ample opportunity to catch the ball.
        
        Args:
            p_0: The initial position of the ball
            v_0: The initial velocity of the ball
        
        Returns:
            The interception point as a single 1x3 ndarray
        '''
        t_roots = np.roots([0.5*self.a, v_0, p_0 - self.position])
        t = max(t_roots)
        return np.polyval([0.5*self.a, v_0, p_0], t)

    def find_interception_point(self, p_0, v_0):
        '''Finds the point where the ball intersects the y plane of the drone's current position
        '''
        t_roots = np.roots([0.5*self.a, v_0, p_0 - self.position])
        t = max(t_roots)
        intercept = np.polyval([0.5*self.a, v_0, p_0], t)
        return intercept

    def main(self):
        while True:
            ret, frame = self.vs.read()
            self.timestamps.append(time.time())
            if not ret:
                break
            new_camera_matrix, roi = cv2.getOptimalNewCameraMatrix(self.camera_matrix, self.dist, (frame.shape[1], frame.shape[0]), 1, (frame.shape[1], frame.shape[0]))
            # Undistort the frame before computing any measurements
            frame = cv2.undistort(src=frame, cameraMatrix=self.camera_matrix, distCoeffs=self.dist, newCameraMatrix=new_camera_matrix)
            frame = cv2.bilateralFilter(frame, 5, 100, 100)
            center, radius = self.BC.find_center_and_radius(frame)
            
            if center is not None and radius is not None:
                dist_hat = self.get_dist(radius) # Predicted distance
                p_t = self.find_ball_global_position([center], dist_hat)
                if len(self.pos_history) > 1:
                    v_t = (p_t - self.pos_history[-1]) / time.time() - self.timestamps[-1]
                pos = center[0] - self.camera_matrix[0, 2], center[1] - self.camera_matrix[1,2]
                print(f"2D POS: {pos}")
                print(f"3D POS: {p_t}\n")

                cv2.circle(img=frame,center=center, radius= int(radius), color= (0,255,0), thickness=2)
                cv2.circle(img=frame,center=center, radius=2, color= (255,0,0), thickness=2)
                
                screenDebug(frame, f"radius: {radius:.4f} px", f"Distance:{self.get_dist(radius):.4f} mm")
                
                if len(self.pos_history) == 0:
                    self.pos_history = np.array([p_t])
                else:
                    self.pos_history = np.vstack((self.pos_history, p_t))
                logging.info(self.pos_history)
                
                if len(self.pos_history) > 1:
                    p_0, v_0 = self.find_initial_conditions(self.pos_history, self.timestamps)
                    interception = self.find_interception_point(p_0, v_0)
                    initials = self.find_initial_conditions(self.pos_history, self.timestamps)
                
                # ax.scatter3D(xs = self.pos_history[-1][0], ys = self.pos_history[-1][1], zs = self.pos_history[-1][2])
                # fig.canvas.draw()
                # plt.show()
            cv2.imshow('frame', frame)

            if cv2.waitKey(1) & 0xFF == ord('q'):
                break

def configure_args():
    ap = argparse.ArgumentParser()
    ap.add_argument("-v", "--video", help="path to the (optional) video file", default=None)
    ap.add_argument("-b", "--buffer", type=int, default=64, help="max buffer size")
    return vars(ap.parse_args())

if __name__ == "__main__":
    args = configure_args()
    tp = TrajectoryPredictor(args)
    tp.main()
>>>>>>> 57c0876e
<|MERGE_RESOLUTION|>--- conflicted
+++ resolved
@@ -1,4 +1,3 @@
-<<<<<<< HEAD
 import cv2
 import numpy as np
 from ball_classifier import BallClassifier
@@ -27,32 +26,36 @@
     '''Predicts the trajectory of a ball identified by the BallClassifier
 
     Predicts the trajectory ball by predicting its intial position and velocity.
-    Note that the trajectory predictor uses x as left-right, y as up-down, and z as depth. This is why the y-value is -9.8
+    All attributes are ndarrays unless otherwise noted.
 
     Attributes:
-        self.pos_history: An ndarry of the record of position measurements.
-        self.timestamps: An ndarray of the record of time measurements.
-        self.position: An ndarray of the current position of the drone.
-        self.rvec: An ndarray of the current rotation vector of the drone.
-
-        self.a: The world acceleration.
+        self.pos_history: The record of position measurements.
+        self.timestamps: The record of time measurements.
+        self.position: The current position of the drone.
+        self.position: The current rotation vector of the drone.
+
+        self.a: The world acceleration. Note that the trajectory predictor uses
+                x as left-right, y as up-down, and z as depth. This is why the y-value is -9.8
         self.camera_matrix: The camera matrix acquired from calibration images.
-        self.dist: An ndarray of the distortion coeffs
-        self.BC: A BallClassifier object to identify the ball's camera coords.
-        self.vs: A VideoCapture object from which to pull frames.
+        self.dist: The matrix of distortion coefficients from calibration images.
+        self.BC: The BallClassifier object used to identify where the ball is in the image.
+        self.vs: The VideoCapture object to be analyzed
     '''
 
     def __init__(self, args):
-        '''Inits TrajectoryPredictor with important information'''
         self.pos_history = np.array([], dtype=np.float32)
         self.timestamps = []
         self.position = np.array([0, 0, 0], dtype=np.float32)
         self.rvec = np.array([0, 0, 0], dtype=np.float32)
 
-        # Assume acceleration is uniform and is Earth's gravitational constant
-        # (We're on Earth friends... or are we?)
+        # Assume acceleration is uniform and is Earth's gravitational constant (We're on Earth friends... or are we?)
         self.a = np.array([0, -9.8, 0], dtype=np.float32)
         self.camera_matrix, self.dist = calibrate_camera()
+
+        # Assume acceleration is uniform and is Earth's gravitational constant (We're on Earth friends... or are we?)
+        self.a = np.array([0, -9.8, 0], dtype=np.float32)
+        self.camera_matrix, self.dist = calibrate_camera()
+        # fovx, fovy, self.fL, self.pP, aR = cv2.calibrationMatrixValues(self.camera_matrix, (640, 360), 1, 1)
         self.BC = BallClassifier(args)
         if args.get("video", False):
             self.vs = cv2.VideoCapture(args["video"])
@@ -155,6 +158,14 @@
         t_roots = np.roots([0.5*self.a, v_0, p_0 - self.position])
         t = max(t_roots)
         return np.polyval([0.5*self.a, v_0, p_0], t)
+
+    def find_interception_point(self, p_0, v_0):
+        '''Finds the point where the ball intersects the y plane of the drone's current position
+        '''
+        t_roots = np.roots([0.5*self.a, v_0, p_0 - self.position])
+        t = max(t_roots)
+        intercept = np.polyval([0.5*self.a, v_0, p_0], t)
+        return intercept
 
     def main(self):
         while True:
@@ -199,6 +210,8 @@
                     p_0, v_0 = self.find_initial_conditions(
                         self.pos_history, self.timestamps)
                     interception = self.find_interception_point(p_0, v_0)
+                    initials = self.find_initial_conditions(
+                        self.pos_history, self.timestamps)
 
                 # ax.scatter3D(xs = self.pos_history[-1][0], ys = self.pos_history[-1][1], zs = self.pos_history[-1][2])
                 # fig.canvas.draw()
@@ -221,227 +234,4 @@
 if __name__ == "__main__":
     args = configure_args()
     tp = TrajectoryPredictor(args)
-    tp.main()
-=======
-import cv2
-import numpy as np
-from ball_classifier import BallClassifier
-import argparse
-import matplotlib.pyplot as plt
-from mpl_toolkits.mplot3d import Axes3D
-import json
-import logging
-import os
-import time
-from time import sleep
-from utils import screenDebug
-from calibrate import calibrate_camera
-
-# fig = plt.figure()
-# ax = Axes3D(fig)
-# ax.elev = 30
-# ax.azim = 45
-# ax.set_xlabel('x')
-# ax.set_ylabel('y')
-# ax.set_zlabel('z')
-# plt.ion()
-
-class TrajectoryPredictor(object):
-    '''Predicts the trajectory of a ball identified by the BallClassifier
-    
-    Predicts the trajectory ball by predicting its intial position and velocity.
-    All attributes are ndarrays unless otherwise noted.
-
-    Attributes:
-        self.pos_history: The record of position measurements.
-        self.timestamps: The record of time measurements.
-        self.position: The current position of the drone.
-        self.position: The current rotation vector of the drone.
-
-        self.a: The world acceleration. Note that the trajectory predictor uses
-                x as left-right, y as up-down, and z as depth. This is why the y-value is -9.8
-        self.camera_matrix: The camera matrix acquired from calibration images.
-        self.dist: The matrix of distortion coefficients from calibration images.
-        self.BC: The BallClassifier object used to identify where the ball is in the image.
-        self.vs: The VideoCapture object to be analyzed
-    '''
-    
-    def __init__(self, args):
-        self.pos_history = np.array([],dtype=np.float32)
-        self.timestamps = []
-        self.position = np.array([0,0,0], dtype=np.float32)
-        self.rvec = np.array([0,0,0], dtype=np.float32)
-
-        # Assume acceleration is uniform and is Earth's gravitational constant (We're on Earth friends... or are we?)
-        self.a = np.array([0,-9.8,0], dtype=np.float32)
-        self.camera_matrix, self.dist = calibrate_camera()
-
-        # Assume acceleration is uniform and is Earth's gravitational constant (We're on Earth friends... or are we?)
-        self.a = np.array([0,-9.8,0], dtype=np.float32)
-        self.camera_matrix, self.dist = calibrate_camera()
-        # fovx, fovy, self.fL, self.pP, aR = cv2.calibrationMatrixValues(self.camera_matrix, (640, 360), 1, 1)
-        self.BC = BallClassifier(args)
-        if args.get("video", False):
-            self.vs = cv2.VideoCapture(args["video"])
-        else:
-            self.vs = cv2.VideoCapture(0, cv2.CAP_DSHOW)
-            self.vs.set(cv2.CAP_PROP_FRAME_HEIGHT, 360)
-            self.vs.set(cv2.CAP_PROP_FRAME_WIDTH, 640)
-
-    def get_dist(self, radius) -> float:
-        '''Gets the distance (in mm) from the object to the camera
-            
-        Calculates the distance in mm from the object to the camera using a reference height
-        of the ping pong ball (19.939 mm) and the average focal length
-
-        Args:
-            radius: The radius (in px) of the ball
-        
-        Returns:
-            The distance (in mm) from the object to the camera
-        '''
-        focal_length = np.average([self.camera_matrix[0, 0], self.camera_matrix[1, 1]]) # focal length in px
-        h_world = 19.939
-        dist = focal_length * h_world / radius
-        logging.info(f'Estimated Distance: {dist}')
-        return dist
-
-    def find_ball_global_position(self, points, dist) -> np.array:
-        '''Calculates the global position of given points knowing their depth.
-        
-        Args:
-            points: An Nx2 ndarray of points as they appear in the camera screen
-            dist: A scalar distance of an object from a camera
-        
-        Returns:
-            A Nx3 ndarray of global positions
-        '''
-        f_x = self.camera_matrix[0, 0]
-        f_y = self.camera_matrix[1, 1]
-        c_x = self.camera_matrix[0, 2]
-        c_y = self.camera_matrix[1, 2]
-        
-        res = np.array([])
-        for index, point in enumerate(points):
-            A = ((point[0] - c_x) / f_x)
-            B = ((point[1] - c_y) / f_y)
-            Z = np.sqrt(dist[index]**2 / (A**2 + B**2 + 1))
-            position = np.array([A*Z, B*Z, Z], dtype=np.float32)
-            if len(res) == 0:
-                res = position
-            else:
-                res = np.vstack((res,position))
-        return res
-    
-    def find_initial_conditions(self, path, timestamps):
-        '''Calculates the initial position and velocity of the ball
-        
-        Calculates the initial position and velocity of the ball from timestamps and the path.
-        The number of timestamps must be equal to the number of ball position measurements.
-        
-        Args:
-            path: An Nx3 ndarray of positions of the ball
-            timestamps: A 1xN ndarray of timestamps
-
-        Returns:
-            A tuple containing the initial position and initial velocity in that order. 
-        '''
-        finals = np.array([], dtype=np.float32)
-        fig, (ax, ax1, ax2) = plt.subplots(1, 3)
-        # print(path)
-        
-        X_coeffs = np.polyfit(timestamps, path[:,0], 1)
-        Y_coeffs = np.polyfit(timestamps, path[:,1], 2)
-        Z_coeffs = np.polyfit(timestamps, path[:,2], 1)
-        
-        p_0 = np.array([X_coeffs[-1], Y_coeffs[-1], Z_coeffs[-1]], dtype=np.float32)
-        p_1 = np.array([
-            np.polyval(X_coeffs, timestamps[1]),
-            np.polyval(Y_coeffs, timestamps[1]),
-            np.polyval(Z_coeffs, timestamps[1]),
-        ])
-        
-        v_0 = (p_1 - p_0) / timestamps[1] - 0.5*self.a * timestamps[1]
-        return p_0, v_0
-
-    def find_interception_point(self, p_0, v_0):
-        '''Finds the point where the ball will be closest to the drone's current position.
-
-        Finds the point that will take the longest to achieve to give
-        the drone ample opportunity to catch the ball.
-        
-        Args:
-            p_0: The initial position of the ball
-            v_0: The initial velocity of the ball
-        
-        Returns:
-            The interception point as a single 1x3 ndarray
-        '''
-        t_roots = np.roots([0.5*self.a, v_0, p_0 - self.position])
-        t = max(t_roots)
-        return np.polyval([0.5*self.a, v_0, p_0], t)
-
-    def find_interception_point(self, p_0, v_0):
-        '''Finds the point where the ball intersects the y plane of the drone's current position
-        '''
-        t_roots = np.roots([0.5*self.a, v_0, p_0 - self.position])
-        t = max(t_roots)
-        intercept = np.polyval([0.5*self.a, v_0, p_0], t)
-        return intercept
-
-    def main(self):
-        while True:
-            ret, frame = self.vs.read()
-            self.timestamps.append(time.time())
-            if not ret:
-                break
-            new_camera_matrix, roi = cv2.getOptimalNewCameraMatrix(self.camera_matrix, self.dist, (frame.shape[1], frame.shape[0]), 1, (frame.shape[1], frame.shape[0]))
-            # Undistort the frame before computing any measurements
-            frame = cv2.undistort(src=frame, cameraMatrix=self.camera_matrix, distCoeffs=self.dist, newCameraMatrix=new_camera_matrix)
-            frame = cv2.bilateralFilter(frame, 5, 100, 100)
-            center, radius = self.BC.find_center_and_radius(frame)
-            
-            if center is not None and radius is not None:
-                dist_hat = self.get_dist(radius) # Predicted distance
-                p_t = self.find_ball_global_position([center], dist_hat)
-                if len(self.pos_history) > 1:
-                    v_t = (p_t - self.pos_history[-1]) / time.time() - self.timestamps[-1]
-                pos = center[0] - self.camera_matrix[0, 2], center[1] - self.camera_matrix[1,2]
-                print(f"2D POS: {pos}")
-                print(f"3D POS: {p_t}\n")
-
-                cv2.circle(img=frame,center=center, radius= int(radius), color= (0,255,0), thickness=2)
-                cv2.circle(img=frame,center=center, radius=2, color= (255,0,0), thickness=2)
-                
-                screenDebug(frame, f"radius: {radius:.4f} px", f"Distance:{self.get_dist(radius):.4f} mm")
-                
-                if len(self.pos_history) == 0:
-                    self.pos_history = np.array([p_t])
-                else:
-                    self.pos_history = np.vstack((self.pos_history, p_t))
-                logging.info(self.pos_history)
-                
-                if len(self.pos_history) > 1:
-                    p_0, v_0 = self.find_initial_conditions(self.pos_history, self.timestamps)
-                    interception = self.find_interception_point(p_0, v_0)
-                    initials = self.find_initial_conditions(self.pos_history, self.timestamps)
-                
-                # ax.scatter3D(xs = self.pos_history[-1][0], ys = self.pos_history[-1][1], zs = self.pos_history[-1][2])
-                # fig.canvas.draw()
-                # plt.show()
-            cv2.imshow('frame', frame)
-
-            if cv2.waitKey(1) & 0xFF == ord('q'):
-                break
-
-def configure_args():
-    ap = argparse.ArgumentParser()
-    ap.add_argument("-v", "--video", help="path to the (optional) video file", default=None)
-    ap.add_argument("-b", "--buffer", type=int, default=64, help="max buffer size")
-    return vars(ap.parse_args())
-
-if __name__ == "__main__":
-    args = configure_args()
-    tp = TrajectoryPredictor(args)
-    tp.main()
->>>>>>> 57c0876e
+    tp.main()