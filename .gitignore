--- conflicted
+++ resolved
@@ -29,10 +29,6 @@
 # mp4 videos
 test_throw.mp4
 test_throw2.mp4
-<<<<<<< HEAD
 test_throw3.mp4
 test_throw4.mp4
-*.avi
-=======
-output.avi
->>>>>>> 50d409ab
+*.avi