<<<<<<< HEAD
=======
<<<<<<< HEAD
<<<<<<< HEAD
# IDE Files
**/.vscode/
**/.ionide/
**/.ipynb_checkpoints/

# IDE Specific
*.db
tempCodeRunnerFile.py

# Standard python
__pycache__/
*.pyc

# Camera intrinsics (this varies between cameras - find yours!)
*.npy

# Debug Images and Files
*.txt

# Helper files I created that don't need to be in the main repo
rename.py

# The range-finder to grab colour ranges
range-detector.py

# Calibration pictures
calibrate_images/

# mp4 videos
test_videos/
=======
=======
>>>>>>> 1a166fe6c3655ce6abbbd3f8ba8e2993014d61fd
>>>>>>> acbbdfc9
# IDE Files
**/.vscode/
**/.ionide/
**/.ipynb_checkpoints/

# IDE Specific
*.db
tempCodeRunnerFile.py

# Standard python
__pycache__/
*.pyc

<<<<<<< HEAD
=======
<<<<<<< HEAD
# Camera intrinsics (this varies between cameras - find yours!)
*.npy

# Debug Images and Files
=======
>>>>>>> acbbdfc9
# Camera intrinsics that's different for each camera
*.npy

# Debug Images and Files
*.png
<<<<<<< HEAD
=======
>>>>>>> 1a166fe6c3655ce6abbbd3f8ba8e2993014d61fd
>>>>>>> acbbdfc9
*.txt

# Helper files I created that don't need to be in the main repo
rename.py

# The range-finder to grab colour ranges
range-detector.py

# Calibration pictures
calibrate_images/

# mp4 videos
test_throw.mp4
test_throw2.mp4
<<<<<<< HEAD
output.avi
=======
<<<<<<< HEAD
test_throw3.mp4
test_throw4.mp4
*.avi
>>>>>>> 51cdc54ddc6726a9eb004e70476e732feebdbe2e
=======
output.avi
>>>>>>> 1a166fe6c3655ce6abbbd3f8ba8e2993014d61fd
>>>>>>> acbbdfc9
<|MERGE_RESOLUTION|>--- conflicted
+++ resolved
@@ -1,7 +1,4 @@
-<<<<<<< HEAD
-=======
-<<<<<<< HEAD
-<<<<<<< HEAD
+
 # IDE Files
 **/.vscode/
 **/.ionide/
@@ -31,65 +28,4 @@
 calibrate_images/
 
 # mp4 videos
-test_videos/
-=======
-=======
->>>>>>> 1a166fe6c3655ce6abbbd3f8ba8e2993014d61fd
->>>>>>> acbbdfc9
-# IDE Files
-**/.vscode/
-**/.ionide/
-**/.ipynb_checkpoints/
-
-# IDE Specific
-*.db
-tempCodeRunnerFile.py
-
-# Standard python
-__pycache__/
-*.pyc
-
-<<<<<<< HEAD
-=======
-<<<<<<< HEAD
-# Camera intrinsics (this varies between cameras - find yours!)
-*.npy
-
-# Debug Images and Files
-=======
->>>>>>> acbbdfc9
-# Camera intrinsics that's different for each camera
-*.npy
-
-# Debug Images and Files
-*.png
-<<<<<<< HEAD
-=======
->>>>>>> 1a166fe6c3655ce6abbbd3f8ba8e2993014d61fd
->>>>>>> acbbdfc9
-*.txt
-
-# Helper files I created that don't need to be in the main repo
-rename.py
-
-# The range-finder to grab colour ranges
-range-detector.py
-
-# Calibration pictures
-calibrate_images/
-
-# mp4 videos
-test_throw.mp4
-test_throw2.mp4
-<<<<<<< HEAD
-output.avi
-=======
-<<<<<<< HEAD
-test_throw3.mp4
-test_throw4.mp4
-*.avi
->>>>>>> 51cdc54ddc6726a9eb004e70476e732feebdbe2e
-=======
-output.avi
->>>>>>> 1a166fe6c3655ce6abbbd3f8ba8e2993014d61fd
->>>>>>> acbbdfc9
+test_videos/